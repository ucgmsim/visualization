--- conflicted
+++ resolved
@@ -43,15 +43,9 @@
 def write_xyz(imcsv, stat_file, out_dir):
     utils.setup_dir(out_dir)
 
-    run_name = os.path.splitext(os.path.basename(imcsv))[0]
+    stat_df = formats.load_station_file(stat_file)
+    im_df = formats.load_im_file_pd(imcsv, comp=args.component)
 
-<<<<<<< HEAD
-    stat_df = formats.load_station_file(args.station_filepath)
-    im_df = formats.load_im_file_pd(args.imcsv_filepath, comp=args.component)
-=======
-    stat_df = formats.load_station_file(stat_file)
-    im_df = formats.load_im_file_pd(imcsv)
->>>>>>> 481afdef
     # must have compatible index names to merge
     stat_df.index.rename("station", inplace=True)
 
